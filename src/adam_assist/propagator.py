--- conflicted
+++ resolved
@@ -66,10 +66,7 @@
         min_dt: float = 1e-15,
         initial_dt: float = 0.001,
         adaptive_mode: int = 2,
-<<<<<<< HEAD
         epsilon: float = 1e-9,
-=======
->>>>>>> 96de5a7b
         **kwargs: object,  # Generic type for arbitrary keyword arguments
     ) -> None:
         super().__init__(*args, **kwargs)
@@ -82,11 +79,8 @@
         self.min_dt = min_dt
         self.initial_dt = initial_dt
         self.adaptive_mode = adaptive_mode
-<<<<<<< HEAD
         self.epsilon = epsilon
-=======
-
->>>>>>> 96de5a7b
+
     def _propagate_orbits(self, orbits: OrbitType, times: TimestampType) -> OrbitType:
         """
         Propagate the orbits to the specified times.
@@ -136,13 +130,7 @@
         )
         sim = None
         sim = rebound.Simulation()
-<<<<<<< HEAD
-=======
-        sim.dt = self.initial_dt
-        sim.ri_ias15.min_dt = self.min_dt
-        sim.ri_ias15.adaptive_mode = self.adaptive_mode
-
->>>>>>> 96de5a7b
+
         # Set the simulation time, relative to the jd_ref
         start_tdb_time = orbits.coordinates.time.jd().to_numpy()[0]
         start_tdb_time = start_tdb_time - ephem.jd_ref
