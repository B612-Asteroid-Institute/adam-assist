import pytest
from adam_core.dynamics.impacts import calculate_impacts
from adam_core.orbits import Orbits
from adam_core.time import Timestamp
from adam_core.orbits.query.horizons import query_horizons

from src.adam_core.propagator.adam_assist import (
    ASSISTPropagator,
    download_jpl_ephemeris_files,
)

# Contains a likely impactor with ~60% chance of impact in 30 days
IMPACTOR_FILE_PATH_60 = "tests/data/I00007_orbit.parquet"
# Contains a likely impactor with 100% chance of impact in 30 days
IMPACTOR_FILE_PATH_100 = "tests/data/I00008_orbit.parquet"
# Contains a likely impactor with 0% chance of impact in 30 days
IMPACTOR_FILE_PATH_0 = "tests/data/I00009_orbit.parquet"


@pytest.mark.benchmark
@pytest.mark.parametrize("processes", [1, 2])
def test_calculate_impacts_benchmark(benchmark, processes):
    download_jpl_ephemeris_files()
    impactor = Orbits.from_parquet(IMPACTOR_FILE_PATH_60)[0]
    propagator = ASSISTPropagator()
    variants, impacts = benchmark(
        calculate_impacts,
        impactor,
        60,
        propagator,
        num_samples=200,
        processes=processes,
        seed=42  # This allows us to predict exact number of impactors empirically
    )
    assert len(variants) == 200, "Should have 200 variants"
    assert len(impacts) == 138, "Should have exactly 138 impactors"


@pytest.mark.benchmark
@pytest.mark.parametrize("processes", [1, 2])
def test_calculate_impacts_benchmark(benchmark, processes):
    download_jpl_ephemeris_files()
    impactor = Orbits.from_parquet(IMPACTOR_FILE_PATH_100)[0]
    propagator = ASSISTPropagator()
    variants, impacts = benchmark(
        calculate_impacts,
        impactor,
        60,
        propagator,
        num_samples=200,
        processes=processes,
        seed=42  # This allows us to predict exact number of impactors empirically
    )
    assert len(variants) == 200, "Should have 200 variants"
    assert len(impacts) == 200, "Should have exactly 200 impactors"


@pytest.mark.benchmark
@pytest.mark.parametrize("processes", [1, 2])
def test_calculate_impacts_benchmark(benchmark, processes):
    download_jpl_ephemeris_files()
    impactor = Orbits.from_parquet(IMPACTOR_FILE_PATH_0)[0]
    propagator = ASSISTPropagator()
    variants, impacts = benchmark(
        calculate_impacts,
        impactor,
        60,
        propagator,
        num_samples=200,
        processes=processes,
        seed=42  # This allows us to predict exact number of impactors empirically
    )
    assert len(variants) == 200, "Should have 200 variants"
<<<<<<< HEAD
    assert len(impacts) == 0, "Should have exactly 0 impactors"


def test_detect_impacts():
    start_time = Timestamp.from_mjd([60000], scale="utc")
    orbit = query_horizons(["1980 PA"], start_time)
    download_jpl_ephemeris_files()
    propagator = ASSISTPropagator()

    results, impacts = propagator._detect_impacts(orbit, 60)
    assert results.coordinates.time.mjd()[0] >= orbit.coordinates.time.add_days(60).mjd()[0]

    results, impacts = propagator._detect_impacts(orbit, -60)
    assert results.coordinates.time.mjd()[0] <= orbit.coordinates.time.add_days(-60).mjd()[0]
=======
    assert len(impacts) == 0, "Should have exactly 0 impactors"
>>>>>>> 9190b676
<|MERGE_RESOLUTION|>--- conflicted
+++ resolved
@@ -71,7 +71,6 @@
         seed=42  # This allows us to predict exact number of impactors empirically
     )
     assert len(variants) == 200, "Should have 200 variants"
-<<<<<<< HEAD
     assert len(impacts) == 0, "Should have exactly 0 impactors"
 
 
@@ -86,6 +85,4 @@
 
     results, impacts = propagator._detect_impacts(orbit, -60)
     assert results.coordinates.time.mjd()[0] <= orbit.coordinates.time.add_days(-60).mjd()[0]
-=======
-    assert len(impacts) == 0, "Should have exactly 0 impactors"
->>>>>>> 9190b676
+    assert len(impacts) == 0, "Should have exactly 0 impactors"